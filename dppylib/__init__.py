--- conflicted
+++ resolved
@@ -136,10 +136,6 @@
         # https://github.com/AMP-SCZ/dpimport/blob/52a0b80e704b20297e2239597d7145db1ae7c7f8/tools/reader/__init__.py#L9
         # reader.read_csv() has specified chunksize=1
         # so each chunk is one row of the csv file at a time
-<<<<<<< HEAD
-        # the above is the idea of lazy loading
-=======
->>>>>>> 3b0b5fce
         # https://pandas.pydata.org/pandas-docs/stable/user_guide/io.html#io-chunking
         for chunk in reader.read_csv(file_info['path']):
             if len(chunk) > 0:
